import argparse
import sys

sys.path.insert(0, '../..')
parser = argparse.ArgumentParser()
import torch
import os
import transformers

os.environ["CUBLAS_WORKSPACE_CONFIG"] = ":4096:8"
torch.use_deterministic_algorithms(True, warn_only=True)
from transformers import AutoModelForCausalLM, AutoTokenizer, AutoModel

from transformers import set_seed
import time
import re

os.environ["TOKENIZERS_PARALLELISM"] = "false"

if __name__ == '__main__':

    parser.add_argument(
        "--model_name", default="facebook/opt-125m"
    )

    parser.add_argument("--bits", default=4, type=int,
                        help="number of  bits")

    parser.add_argument("--group_size", default=128, type=int,
                        help="group size")

    parser.add_argument("--train_bs", default=8, type=int,
                        help="train batch size")

    parser.add_argument("--eval_bs", default=32, type=int,
                        help="eval batch size")

    parser.add_argument("--device", default="auto", type=str,
                        help="The device to be used for tuning. The default is set to auto/None,"
                             "allowing for automatic detection. Currently, device settings support CPU, GPU, and HPU.")

    parser.add_argument("--sym", action='store_true',
                        help=" sym quantization")

    parser.add_argument("--iters", default=200, type=int,
                        help=" iters")

    parser.add_argument("--dataset", default="NeelNanda/pile-10k", type=str,
                        help="The dataset for quantization training. It can be a custom one.")

    parser.add_argument("--enable_quanted_input", action='store_true',
                        help="enable_quanted_input is deprecated.")

    parser.add_argument("--lr", default=None, type=float,
                        help="learning rate, if None, it will be set to 1.0/iters automatically")

    parser.add_argument("--minmax_lr", default=None, type=float,
                        help="minmax learning rate, if None,it will beset to be the same with lr")

    parser.add_argument("--seed", default=42, type=int,
                        help="seed")

    parser.add_argument("--eval_fp16_baseline", action='store_true',
                        help="whether to eval FP16 baseline")

    parser.add_argument("--amp", action='store_true',
                        help="amp is deprecated ")

    parser.add_argument("--adam", action='store_true',
                        help="adam")

    parser.add_argument("--seqlen", default=2048, type=int,
                        help="sequence length")

    parser.add_argument("--gradient_accumulate_steps", default=1, type=int, help="gradient accumulate steps")

    parser.add_argument("--n_blocks", default=1, type=int, help="num of blocks to tune together")

    parser.add_argument("--n_samples", default=512, type=int,
                        help="number of samples")

    parser.add_argument("--low_gpu_mem_usage", action='store_true',
                        help="low_gpu_mem_usage is deprecated")

    parser.add_argument("--enable_minmax_tuning", action='store_true',
                        help="enable_minmax_tuning is deprecated")

    parser.add_argument("--deployment_device", default='fake', type=str,
                        help="targeted inference acceleration platform,The options are 'fake', 'cpu', 'gpu' and 'xpu'."
                             "default to 'fake', indicating that it only performs fake quantization and won't be exported to any device.")

    parser.add_argument("--scale_dtype", default='fp16',
                        help="which scale data type to use for quantization, 'fp16', 'fp32' or 'bf16'.")

    parser.add_argument("--tasks",
                        default="lambada_openai,hellaswag,winogrande,piqa,mmlu,wikitext,truthfulqa_mc1," \
                                "truthfulqa_mc2,openbookqa,boolq,rte,arc_easy,arc_challenge,wikitext2,ptb-new,c4-new",
                        help="lm-eval tasks for lm_eval version 0.4")

    parser.add_argument("--output_dir", default="./tmp_autoround", type=str,
                        help="Where to store the final model.")

    parser.add_argument("--disable_eval", action='store_true',
                        help="Whether to do lmeval evaluation.")

    parser.add_argument("--disable_amp", action='store_true',
                        help="disable amp")

    parser.add_argument("--disable_low_gpu_mem_usage", action='store_true',
                        help="disable low_gpu_mem_usage")

    parser.add_argument("--disable_minmax_tuning", action='store_true',
                        help="whether disable  enable weight minmax tuning")

    parser.add_argument("--disable_trust_remote_code", action='store_true',
                        help="Whether to disable trust_remote_code")

    parser.add_argument("--disable_quanted_input", action='store_true',
                        help="whether to disuse the output of quantized block to tune the next block")

    parser.add_argument("--quant_lm_head", action='store_true',
                        help="quant_lm_head")

    parser.add_argument("--model_dtype", default=None, type=str,
                        help="force to convert the dtype, some backends supports fp16 dtype better")

    args = parser.parse_args()
    if args.low_gpu_mem_usage:
        print(
            "low_gpu_mem_usage is deprecated, it has been set to the default, use disable_low_gpu_mem_usage to turn it off")
    if args.enable_minmax_tuning:
        print(
            "enable_minmax_tuning is deprecated, it has been set to the default, use disable_minmax_tuning to turn it off")
    if args.amp:
        print(
            "amp is deprecated, it has been set to the default, use disable_amp to turn it off")
    if args.enable_quanted_input:
        print(
            "enable_quanted_input is deprecated. It has been set to the default; use disable_quanted_input to turn it off")

    set_seed(args.seed)
    
    from auto_round import AuotoRoundConfig
    tasks = args.tasks
    use_eval_legacy = False
    import subprocess


    def get_library_version(library_name):
        try:
            version = subprocess.check_output(['pip', 'show', library_name]).decode().split('\n')[1].split(': ')[1]
            return version
        except subprocess.CalledProcessError:
            return "Library not found"


    res = get_library_version("lm-eval")
    if res == "0.3.0":
        use_eval_legacy = True

    if isinstance(tasks, str):
        tasks = tasks.split(',')
    if not use_eval_legacy:
        from eval import eval_model
    else:
        from eval_legacy import eval_model

        if isinstance(tasks, list):
            if "mmlu" in tasks:
                tasks = ["hendrycksTest-*" if x == "mmlu" else x for x in tasks]
            if "truthfulqa_mc1" in tasks or "truthfulqa_mc2" in tasks:
<<<<<<< HEAD
                # Handle "truthfulqa_mc1" and "truthfulqa_mc2" by including only "truthfulqa_mc"
                # !! Keep task order
                new_tasks = []
                for task_name in tasks:
                    if "truthfulqa_mc" in task_name:
                        tmp_task_name = "truthfulqa_mc"
                        if tmp_task_name not in new_tasks:
                            new_tasks.append(tmp_task_name)
                    else:
                        new_tasks.append(task_name)
                tasks = new_tasks
        if isinstance(args.tasks, str):
            tasks = ','.join(tasks)
        print(f"Using legacy lm-eval, tasks are {tasks}.")
        
=======
                tmp_tasks = tasks
                tasks = ["truthfulqa_mc" if "truthfulqa_mc" in x else x for x in tmp_tasks]
            seen = set()
            tmp_tasks = tasks
            tasks = [x for x in tmp_tasks if not (x in seen or seen.add(x))]

    if 'fake' in args.deployment_device and not args.disable_eval:
        if use_eval_legacy:
            print("Using the legacy lm_eval(0.3.0)")
        else:
            print(f"Using the latest {res}")

>>>>>>> e614d138
    model_name = args.model_name
    if model_name[-1] == "/":
        model_name = model_name[:-1]
    print(model_name, flush=True)

    from auto_round.utils import detect_device

    device_str = detect_device(args.device)
    torch_dtype = "auto"
    if "hpu" in device_str:
        torch_dtype = torch.bfloat16
    torch_device = torch.device(device_str)

    is_glm = bool(re.search("chatglm", model_name.lower()))
    if is_glm:
        model = AutoModel.from_pretrained(model_name, trust_remote_code=not args.disable_trust_remote_code)
    else:
        model = AutoModelForCausalLM.from_pretrained(
            model_name, low_cpu_mem_usage=True, torch_dtype=torch_dtype,
            trust_remote_code=not args.disable_trust_remote_code
        )

    from auto_round import (AutoRound,
                            AutoAdamRound)

    model = model.eval()
    # align with GPTQ to eval ppl
    if "opt" in model_name:
        seqlen = model.config.max_position_embeddings
        model.seqlen = model.config.max_position_embeddings
    else:
        seqlen = 2048
        model.seqlen = seqlen
    seqlen = args.seqlen

    if args.model_dtype != None:
        if args.model_dtype == "float16" or args.model_dtype == "fp16":
            model = model.to(torch.float16)
        if args.model_dtype == "bfloat16" or args.model_dtype == "bfp16":
            model = model.to(torch.bfloat16)

    # if "llama" in model_name:
    #     from transformers import LlamaTokenizer
    #
    #     tokenizer = LlamaTokenizer.from_pretrained(model_name)
    #     if tokenizer.pad_token is None:
    #         tokenizer.add_special_tokens({'pad_token': '[PAD]'})
    # else:
    tokenizer = AutoTokenizer.from_pretrained(model_name, trust_remote_code=not args.disable_trust_remote_code)

    if hasattr(tokenizer, "model_max_length"):
        if tokenizer.model_max_length < seqlen:
            print(f"change sequence length to {tokenizer.model_max_length} due to the limitation of model_max_length",
                  flush=True)
            seqlen = min(seqlen, tokenizer.model_max_length)
            args.seqlen = seqlen

    excel_name = f"{model_name}_{args.bits}_{args.group_size}"
    pt_dtype = torch.float16
    if (hasattr(model, 'config') and (model.dtype is torch.bfloat16 or model.config.torch_dtype is torch.bfloat16)):
        dtype = 'bfloat16'
        pt_dtype = torch.bfloat16
    else:
        if str(args.device) != "cpu":
            pt_dtype = torch.float16
            dtype = 'float16'
        else:
            pt_dtype = torch.float32
            dtype = 'float32'
<<<<<<< HEAD
    timestamp_str = time.strftime("%Y%m%d-%H%M%S")
    excel_name = f"___{timestamp_str}__{'_'.join(model_name.split('/'))}_{args.bits}_{args.group_size}_{args.iters}_leq_{AuotoRoundConfig.layer_equalization_transform}" + ".xlsx"
    print(f"excel_name: {excel_name}", flush=True)
=======

    excel_name = f"{model_name}_{args.bits}_{args.group_size}"
    if "bloom" in model_name:
        args.disable_low_gpu_mem_usage = True
>>>>>>> e614d138
    if args.eval_fp16_baseline:
        if args.disable_low_gpu_mem_usage:
            model = model.to(torch_device)
        excel_name += "_fp16.xlsx"
<<<<<<< HEAD
        eval_model(model_path=None, tasks=tasks, dtype=dtype, \
                   eval_bs=args.eval_bs, use_accelerate=args.low_gpu_mem_usage,
                   device=torch_device, excel_file=excel_name, 
                   model_tokenizer_pairs=(model.to("cuda"), tokenizer))
=======
        eval_model(model_path=model_name, tasks=tasks, dtype=dtype, \
                   eval_bs=args.eval_bs, use_accelerate=not args.disable_low_gpu_mem_usage,
                   device=torch_device, excel_file=excel_name)
>>>>>>> e614d138
        exit()

    round = AutoRound
    if args.adam:
        round = AutoAdamRound

    weight_config = {}
    for n, m in model.named_modules():
        if isinstance(m, torch.nn.Linear) or isinstance(m, transformers.modeling_utils.Conv1D):
            if m.weight.shape[0] % 32 != 0 or m.weight.shape[1] % 32 != 0:
                weight_config[n] = {"data_type": "fp"}
                print(
                    f"{n} will not be quantized due to its shape not being divisible by 32, resulting in an exporting issue to autogptq")
    lm_head_layer_name = "lm_head"
    for n, _ in model.named_modules():
        lm_head_layer_name = n
    if args.quant_lm_head:
        from transformers import AutoConfig

        config = AutoConfig.from_pretrained(model_name, trust_remote_code=not args.disable_trust_remote_code)
        if config.tie_word_embeddings and hasattr(model, "_tied_weights_keys"):
            tied_keys = model._tied_weights_keys
            for item in tied_keys:
                if lm_head_layer_name in item:  ##TODO extend to encoder-decoder layer, seq classification model
                    args.quant_lm_head = False
                    print(
                        f"warning, disable quant_lm_head as quantizing lm_head with tied weights has not been "
                        f"supported currently")
                    break
    if args.quant_lm_head:
        weight_config[lm_head_layer_name] = {"data_type": "int", "bits": 4, "group_size": 32}
        transformers_version = [int(item) for item in transformers.__version__.split('.')[:2]]
        if transformers_version[0] == 4 and transformers_version[1] < 38:
            error_message = "Please upgrade transformers>=4.38.0 to support lm-head quantization."
            raise EnvironmentError(error_message)

    if args.quant_lm_head and not args.disable_low_gpu_mem_usage:
        print(f"warning, disable_low_gpu_mem_usage is strongly recommended if the whole model could be loaded to "
              f"gpu")
    deployment_device = args.deployment_device.split(',')
    gpu_format = "auto_gptq"
    if 'gpu' in deployment_device:
        if lm_head_layer_name in weight_config.keys() and weight_config[lm_head_layer_name]["data_type"] == "int":
            gpu_format = "auto_round"

    if "autoround" in deployment_device or "auto-round" in deployment_device or "auto_round" in deployment_device:
        gpu_format = "auto_round"

    autoround = round(model, tokenizer, args.bits, args.group_size, sym=args.sym, batch_size=args.train_bs,
                      dataset=args.dataset, seqlen=seqlen, n_blocks=args.n_blocks, iters=args.iters, lr=args.lr,
                      minmax_lr=args.minmax_lr, enable_quanted_input=not args.disable_quanted_input, device=device_str,
                      amp=not args.disable_amp, n_samples=args.n_samples,
                      low_gpu_mem_usage=not args.disable_low_gpu_mem_usage,
                      seed=args.seed, gradient_accumulate_steps=args.gradient_accumulate_steps,
                      scale_dtype=args.scale_dtype, weight_config=weight_config,
                      enable_minmax_tuning=not args.disable_minmax_tuning)
    model, _ = autoround.quantize()
    model_name = args.model_name.rstrip("/")

    model.eval()
    if args.device != "cpu":
        torch.cuda.empty_cache()

    export_dir = args.output_dir + "/" + model_name.split('/')[-1] + f"-autoround-w{args.bits}g{args.group_size}"
    output_dir = args.output_dir + "/" + model_name.split('/')[-1] + f"-autoround-w{args.bits}g{args.group_size}-qdq"
<<<<<<< HEAD
    deployment_device = args.deployment_device.split(',')

    from auto_round import AuotoRoundConfig
    if AuotoRoundConfig.layer_equalization_transform or AuotoRoundConfig.pass_model_to_lm_eval:
        # TODO: Release it after later
        from ppl_eval import eval_wikitext2
        # eval_wikitext2(model, tokenizer)
        eval_model(model_path=None, tasks=tasks, dtype=dtype, limit=None,
                eval_bs=args.eval_bs, use_accelerate=args.low_gpu_mem_usage,
                device=torch_device, excel_file=excel_name,
                model_tokenizer_pairs=(model.to("cuda"), tokenizer))
    else:
        if 'gpu' in deployment_device:
            autoround.save_quantized(f'{export_dir}-gpu', format="auto_gptq", use_triton=True, inplace=False)
        if "cpu" in deployment_device:
            autoround.save_quantized(output_dir=f'{export_dir}-cpu', format='itrex', inplace=False)
        if "fake" in deployment_device:
            model = model.to("cpu")
            model.save_pretrained(output_dir)
            tokenizer.save_pretrained(output_dir)

        if not args.disable_eval and "fake" in deployment_device:  ##support autogptq real eval later
            excel_name = f"{output_dir}_result.xlsx"
            output_dir += "/"
            print(excel_name, flush=True)
            eval_model(model_path=None, tasks=tasks, dtype=dtype, limit=None,
                    eval_bs=args.eval_bs, use_accelerate=args.low_gpu_mem_usage,
                    device=torch_device, excel_file=excel_name)

=======

    inplace = True if len(deployment_device) < 2 else False
    if 'gpu' in deployment_device or "auto_round" in gpu_format or "auto-round" in gpu_format:
        autoround.save_quantized(f'{export_dir}-gpu', format=gpu_format, use_triton=True, inplace=inplace)
    if 'xpu' in deployment_device:
        autoround.save_quantized(f'{export_dir}-xpu', format="itrex_xpu", use_triton=True, inplace=inplace,
                                 compression_dtype=torch.int8, compression_dim=0, use_optimum_format=False,
                                 device="xpu")
    if "cpu" in deployment_device:
        autoround.save_quantized(output_dir=f'{export_dir}-cpu', format='itrex', inplace=inplace)
    if "fake" in deployment_device:
        model = model.to("cpu")
        model.save_pretrained(output_dir)
        tokenizer.save_pretrained(output_dir)

    if not args.disable_eval and "fake" in deployment_device:  ##support autogptq real eval later
        excel_name = f"{output_dir}_result.xlsx"
        output_dir += "/"
        print(excel_name, flush=True)
        eval_model(model_path=output_dir, tasks=tasks, dtype=dtype, limit=None,
                   eval_bs=args.eval_bs, use_accelerate=not args.disable_low_gpu_mem_usage,
                   device=torch_device, excel_file=excel_name)
>>>>>>> e614d138
<|MERGE_RESOLUTION|>--- conflicted
+++ resolved
@@ -169,23 +169,6 @@
             if "mmlu" in tasks:
                 tasks = ["hendrycksTest-*" if x == "mmlu" else x for x in tasks]
             if "truthfulqa_mc1" in tasks or "truthfulqa_mc2" in tasks:
-<<<<<<< HEAD
-                # Handle "truthfulqa_mc1" and "truthfulqa_mc2" by including only "truthfulqa_mc"
-                # !! Keep task order
-                new_tasks = []
-                for task_name in tasks:
-                    if "truthfulqa_mc" in task_name:
-                        tmp_task_name = "truthfulqa_mc"
-                        if tmp_task_name not in new_tasks:
-                            new_tasks.append(tmp_task_name)
-                    else:
-                        new_tasks.append(task_name)
-                tasks = new_tasks
-        if isinstance(args.tasks, str):
-            tasks = ','.join(tasks)
-        print(f"Using legacy lm-eval, tasks are {tasks}.")
-        
-=======
                 tmp_tasks = tasks
                 tasks = ["truthfulqa_mc" if "truthfulqa_mc" in x else x for x in tmp_tasks]
             seen = set()
@@ -198,7 +181,6 @@
         else:
             print(f"Using the latest {res}")
 
->>>>>>> e614d138
     model_name = args.model_name
     if model_name[-1] == "/":
         model_name = model_name[:-1]
@@ -268,30 +250,17 @@
         else:
             pt_dtype = torch.float32
             dtype = 'float32'
-<<<<<<< HEAD
-    timestamp_str = time.strftime("%Y%m%d-%H%M%S")
-    excel_name = f"___{timestamp_str}__{'_'.join(model_name.split('/'))}_{args.bits}_{args.group_size}_{args.iters}_leq_{AuotoRoundConfig.layer_equalization_transform}" + ".xlsx"
-    print(f"excel_name: {excel_name}", flush=True)
-=======
 
     excel_name = f"{model_name}_{args.bits}_{args.group_size}"
     if "bloom" in model_name:
         args.disable_low_gpu_mem_usage = True
->>>>>>> e614d138
     if args.eval_fp16_baseline:
         if args.disable_low_gpu_mem_usage:
             model = model.to(torch_device)
         excel_name += "_fp16.xlsx"
-<<<<<<< HEAD
-        eval_model(model_path=None, tasks=tasks, dtype=dtype, \
-                   eval_bs=args.eval_bs, use_accelerate=args.low_gpu_mem_usage,
-                   device=torch_device, excel_file=excel_name, 
-                   model_tokenizer_pairs=(model.to("cuda"), tokenizer))
-=======
         eval_model(model_path=model_name, tasks=tasks, dtype=dtype, \
                    eval_bs=args.eval_bs, use_accelerate=not args.disable_low_gpu_mem_usage,
                    device=torch_device, excel_file=excel_name)
->>>>>>> e614d138
         exit()
 
     round = AutoRound
@@ -357,37 +326,6 @@
 
     export_dir = args.output_dir + "/" + model_name.split('/')[-1] + f"-autoround-w{args.bits}g{args.group_size}"
     output_dir = args.output_dir + "/" + model_name.split('/')[-1] + f"-autoround-w{args.bits}g{args.group_size}-qdq"
-<<<<<<< HEAD
-    deployment_device = args.deployment_device.split(',')
-
-    from auto_round import AuotoRoundConfig
-    if AuotoRoundConfig.layer_equalization_transform or AuotoRoundConfig.pass_model_to_lm_eval:
-        # TODO: Release it after later
-        from ppl_eval import eval_wikitext2
-        # eval_wikitext2(model, tokenizer)
-        eval_model(model_path=None, tasks=tasks, dtype=dtype, limit=None,
-                eval_bs=args.eval_bs, use_accelerate=args.low_gpu_mem_usage,
-                device=torch_device, excel_file=excel_name,
-                model_tokenizer_pairs=(model.to("cuda"), tokenizer))
-    else:
-        if 'gpu' in deployment_device:
-            autoround.save_quantized(f'{export_dir}-gpu', format="auto_gptq", use_triton=True, inplace=False)
-        if "cpu" in deployment_device:
-            autoround.save_quantized(output_dir=f'{export_dir}-cpu', format='itrex', inplace=False)
-        if "fake" in deployment_device:
-            model = model.to("cpu")
-            model.save_pretrained(output_dir)
-            tokenizer.save_pretrained(output_dir)
-
-        if not args.disable_eval and "fake" in deployment_device:  ##support autogptq real eval later
-            excel_name = f"{output_dir}_result.xlsx"
-            output_dir += "/"
-            print(excel_name, flush=True)
-            eval_model(model_path=None, tasks=tasks, dtype=dtype, limit=None,
-                    eval_bs=args.eval_bs, use_accelerate=args.low_gpu_mem_usage,
-                    device=torch_device, excel_file=excel_name)
-
-=======
 
     inplace = True if len(deployment_device) < 2 else False
     if 'gpu' in deployment_device or "auto_round" in gpu_format or "auto-round" in gpu_format:
@@ -409,5 +347,4 @@
         print(excel_name, flush=True)
         eval_model(model_path=output_dir, tasks=tasks, dtype=dtype, limit=None,
                    eval_bs=args.eval_bs, use_accelerate=not args.disable_low_gpu_mem_usage,
-                   device=torch_device, excel_file=excel_name)
->>>>>>> e614d138
+                   device=torch_device, excel_file=excel_name)