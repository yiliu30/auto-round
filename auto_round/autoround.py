# Copyright (c) 2023 Intel Corporation
#
# Licensed under the Apache License, Version 2.0 (the "License");
# you may not use this file except in compliance with the License.
# You may obtain a copy of the License at
#
#    http://www.apache.org/licenses/LICENSE-2.0
#
# Unless required by applicable law or agreed to in writing, software
# distributed under the License is distributed on an "AS IS" BASIS,
# WITHOUT WARRANTIES OR CONDITIONS OF ANY KIND, either express or implied.
# See the License for the specific language governing permissions and
# limitations under the License.


import copy
import time
from typing import Optional, Union

import torch
import os

import transformers
from torch import autocast

from .calib_dataset import get_dataloader
from .quantizer import WrapperMultiblock, wrapper_block, unwrapper_block, WrapperLinear, unwrapper_layer
from .special_model_handler import check_hidden_state_dim, check_share_attention_mask
from .utils import (
    CpuInfo,
    block_forward,
    check_is_cpu,
    check_to_quantized,
    collect_minmax_scale,
    collect_weight_scale,
    collect_round_v,
    convert_dtype_str2torch,
    detect_device,
    get_block_names,
    get_module,
    htcore,
    is_optimum_habana_available,
    logger,
    sampling_inputs,
    to_device, get_layer_names_in_block,
)

from auto_round import utils
from auto_round import quantizer

class AutoRound(object):
    """This is Signround+ which is an advanced version of Signround. For more information,
     please refer to Cheng, Wenhua, et al. "Optimize weight rounding via signed gradient descent
     for the quantization of llms." arXiv preprint arXiv:2309.05516 (2023).

    Args:
        model: The PyTorch model to be quantized.
        tokenizer: An optional tokenizer for processing input data. If none is provided, a dataloader must be supplied.
        bits (int): Number of bits for quantization (default is 4).
        group_size (int): Size of the quantization group (default is 128).
        sym (bool): Whether symmetric quantization is to be used (default is False).
        layer_config (dict): Configuration for weight quantization (default is an empty dictionary).
        layer_config={
                   'layer1':##layer_name
                   {
                       'data_type': 'int',
                       'bits': 4,
                       'group_size': 128,
                       'sym': False
                       'act_data_type': None,
                       'act_bits': 32,
                       'group_size': None,
                       'sym': None,

                   }
                   ...
               }
        enable_full_range (bool): Whether to enable full range quantization (default is False).
        batch_size (int): Batch size for training (default is 8).
        amp (bool): Whether to use automatic mixed precision (default is True).
        device: The device to be used for tuning (default is "auto").
        lr_scheduler: The learning rate scheduler to be used.
        dataset (str): The default dataset name (default is "NeelNanda/pile-10k").
        enable_quanted_input (bool): Whether to use the output of the previous quantized block as
                                the input for the current block (default is True).
        enable_minmax_tuning (bool): Whether to enable weight min-max tuning (default is True).
        lr (float): The learning rate (default is None, will be set to 1.0/iters).
        minmax_lr (float): The learning rate for min-max tuning (default is None, it will be set to lr automatically).
        low_gpu_mem_usage (bool): Whether to use low GPU memory (default is True).
        iters (int): Number of iterations (default is 200).
        seqlen (int): Data length of the sequence for tuning (default is 2048).
        nsamples (int): Number of samples (default is 128).
        sampler (str): The sampling method (default is "rand").
        seed (int): The random seed (default is 42).
        nblocks (int): Number of blocks (default is 1).
        gradient_accumulate_steps (int): Number of gradient accumulation steps (default is 1).
        not_use_best_mse (bool): Whether to use mean squared error (default is False).
        dynamic_max_gap (int): The dynamic maximum gap (default is -1).
        data_type (str): The data type to be used (default is "int").
        scale_dtype (str): The data type of quantization scale to be used (default is "float16"), different kernels
                           have different choices.
<<<<<<< HEAD
        enable_teq (bool): Whether to enable weight TEQ(Trainable Equivalent Transformation) (default is False).
=======
        act_bits (int): Number of bits for activation quantization. Default is 32.
        act_group_size (int): Group size for activation quantization. Default is None.
        act_sym (bool): Whether to use symmetric activation quantization. Default is None.
        act_dynamic (bool): Whether to use dynamic activation quantization. Default is True.
>>>>>>> 0126180f

    Returns:
        The quantized model.
    """

    def __init__(
            self,
            model,
            tokenizer,
            bits: int = 4,
            group_size: int = 128,
            sym: bool = False,
            layer_config: dict = {},
            enable_full_range: bool = False,  ##for symmetric, TODO support later
            batch_size: int = 8,
            amp: bool = True,
            device: str = None,
            lr_scheduler=None,
            dataset: Union[str, list, tuple, torch.utils.data.DataLoader] = "NeelNanda/pile-10k",
            enable_quanted_input: bool = True,
            enable_minmax_tuning: bool = True,
            lr: float = None,
            minmax_lr: float = None,
            low_gpu_mem_usage: bool = False,
            iters: int = 200,
            seqlen: int = 2048,
            nsamples: int = 128,
            sampler: str = "rand",
            seed: int = 42,
            nblocks: int = 1,
            gradient_accumulate_steps: int = 1,
            not_use_best_mse: bool = False,
            dynamic_max_gap: int = -1,
            data_type: str = "int",
            scale_dtype: str = "fp16",
<<<<<<< HEAD
            enable_teq: bool = False,
=======
            act_bits: int = 32,
            act_group_size: int = None,
            act_sym: bool = None,
            act_dynamic: bool = True,
>>>>>>> 0126180f
            **kwargs,
    ):
        self.quantized = False
        self.model_orig_dtype = model.dtype
        self.model = model.eval().to("cpu")
        self.amp = amp
        self.enable_quanted_input = enable_quanted_input
        self.enable_minmax_tuning = enable_minmax_tuning
        self.nsamples = nsamples
        self.nblocks = nblocks
        self.bits = bits
        self.group_size = group_size
        self.sym = sym
        self.low_gpu_mem_usage = low_gpu_mem_usage
        self.data_type = data_type
        self.supported_types = [torch.nn.Linear, transformers.modeling_utils.Conv1D]
        self.layer_config = layer_config
        self.seed = seed
        self.tokenizer = tokenizer
        self.seqlen = seqlen
        self.train_bs = batch_size
        self.nblocks = nblocks
        self.device = detect_device(device)
        self.scale_dtype = convert_dtype_str2torch(scale_dtype)
        self.set_amp_dtype()
        self.cache_device = torch.device("cpu") if self.low_gpu_mem_usage else self.device
        self.dataset = dataset

        self.iters = iters
        if self.iters <= 0:
            logger.warning("iters must be positive, reset it to 200")
            self.iters = 200
        self.lr = lr or (1.0 / self.iters)
        self.minmax_lr = minmax_lr or self.lr

        self.sampler = sampler
        self.gradient_accumulate_steps = gradient_accumulate_steps
        self.not_use_best_mse = not_use_best_mse
        self.dynamic_max_gap = dynamic_max_gap
        self.enable_full_range = enable_full_range
        self.lr_scheduler = lr_scheduler
        self.optimizer = self.get_optimizer(None)
        self.share_attention_mask_flag = None
        self.hidden_dim_flag = None
        self.infer_bs_coeff = 1
        self.act_group_size = act_group_size if not (act_group_size is None) else self.group_size
        self.act_bits = act_bits if not (act_bits is None) else self.bits
        self.act_sym = act_sym if not (act_sym is None) else self.sym
        self.act_dynamic = act_dynamic
        self.set_layerwise_config(self.layer_config)
        torch.set_printoptions(precision=3, sci_mode=True)
        self.check_configs()
<<<<<<< HEAD
        serialization_keys = [
            "bits",
            "group_size",
            "sym",
            "data_type",
            "enable_quanted_input",
            "enable_minmax_tuning",
            "data_type",
            "seqlen",
            "train_bs",
            "scale_dtype",
            "lr",
            "minmax_lr",
            "gradient_accumulate_steps",
            "iters",
            "amp",
            "n_samples",
            "low_gpu_mem_usage",
        ]
        if isinstance(dataset, str):
            serialization_keys.append("dataset")
        self.serialization_dict = {}
        for key in serialization_keys:
            self.serialization_dict[key] = getattr(self, key)
        from .version import __version__

        self.serialization_dict["autoround_version"] = __version__
        if "scale_dtype" in self.serialization_dict.keys():
            self.serialization_dict["scale_dtype"] = str(self.serialization_dict["scale_dtype"])
        
=======
        logger.info(f"using {self.model.dtype} for quantization tuning")
>>>>>>> 0126180f
        if is_optimum_habana_available():
            logger.info("Optimum Habana is available, import htcore explicitly.")
            import habana_frameworks.torch.core as htcore  # pylint: disable=E0401
            import habana_frameworks.torch.hpu as hthpu  # pylint: disable=E0401
        self.enable_teq = enable_teq

    def check_configs(self):
        """Checks if the configurations are valid.

        Raises:
        AssertionError: If any of the configurations are invalid.
        """
        assert isinstance(self.model, torch.nn.Module)
        assert self.bits > 0, "bits must be positive"
        assert self.act_bits > 0, "bits must be positive"
        assert self.group_size == -1 or self.group_size >= 1, "only supports positive group_size or -1(per channel)"
        assert self.act_group_size == -1 or self.act_group_size >= 1,\
            "only supports positive group_size or -1(per channel)"
        assert self.train_bs > 0, "batch size must be positive"
        assert self.iters > 0, "iters must be positive"
        assert self.seqlen > 0, "seqlen must be positive"
        assert self.nblocks > 0, "nblocks must be positive"
        assert self.gradient_accumulate_steps > 0, "gradient accumulate step must be positive"
        assert self.enable_full_range is False, "only support enable_full_range=False currently"
        assert self.act_dynamic is True, "only support dynamic quantization for activation currently"
        # assert self.tokenizer != None or self.dataloader != None

    def quantize(self):
        """Quantize the model and return the quantized model along with layer configurations.
        the entry of AutoRound.

        Returns:
        The quantized model and layer configurations.
        """
        # logger.info("cache block input")
        block_names = get_block_names(self.model)
        if len(block_names) == 0:
            logger.warning("could not find blocks, exit with original model")
            return self.model, self.layer_config

        if self.amp:
            self.model = self.model.to(self.amp_dtype)

        layer_names = self.get_quantized_layer_names_outside_blocks()
        self.start_time = time.time()
        all_inputs = self.try_cache_inter_data_gpucpu([block_names[0]], self.nsamples, layer_names=layer_names)
        del self.inputs
        inputs = all_inputs[block_names[0]]

        all_inputs.pop(block_names[0])
        self.inputs = None
        del self.inputs
        if "input_ids" in inputs.keys():
            total_samples = len(inputs["input_ids"])
            self.nsamples = total_samples
            if total_samples < self.train_bs:
                self.train_bs = total_samples
                logger.warning(f"force the train batch size to {total_samples} ")

        self.model = self.model.to("cpu")
        torch.cuda.empty_cache()
        self.quant_blocks(
            self.model,
            inputs,
            block_names,
            nblocks=self.nblocks,
            device=self.device,
        )

        self.quant_layers(layer_names, all_inputs)

        self.dump_qinfo_to_layer_config()

        end_time = time.time()
        cost_time = end_time - self.start_time
        logger.info(f"quantization tuning time {cost_time}")

        ## dump a summary
        quantized_layers = []
        unquantized_layers = []
        for n, m in self.model.named_modules():
            if isinstance(m, tuple(self.supported_types)):
<<<<<<< HEAD
                # For teq, replace `Linear` with `MulLinear`, and remove the suffix of the layer name.
                if self.enable_teq and n.endswith("linear"):
                    n = n.replace("." + "linear", "")
                if self.weight_config[n]["bits"] == 16:
=======
                if m.bits > 8:
>>>>>>> 0126180f
                    unquantized_layers.append(n)
                else:
                    quantized_layers.append(n)
        summary_info = (
            f"Summary: quantized {len(quantized_layers)}/{len(quantized_layers) + len(unquantized_layers)} in the model"
        )
        if len(unquantized_layers) > 0:
            summary_info += f",  {unquantized_layers} have not been quantized"
        logger.info(summary_info)

        self.quantized = True
        ##self.model = self.model.to(self.model_orig_dtype)##keep it as amp dtype
        return self.model, self.layer_config

    def dump_qinfo_to_layer_config(self):
        """
        dump quantization scale and zp to layer configuration
        Args:

        Returns:
            None
        """
        for n, m in self.model.named_modules():
            if n not in self.layer_config.keys():
                continue
            if hasattr(m, "scale"):
                self.layer_config[n]["scale"] = m.scale
                self.layer_config[n]["zp"] = m.zp
                if isinstance(m, transformers.modeling_utils.Conv1D):
                    weight = m.weight.t()
                else:
                    weight = m.weight

                if self.group_size <= 0:

                    self.layer_config[n]["g_idx"] = torch.tensor(
                        [0 for i in range(weight.shape[1])], dtype=torch.int32, device="cpu"
                    )
                else:
                    self.layer_config[n]["g_idx"] = torch.tensor(
                        [i // self.group_size for i in range(weight.shape[1])], dtype=torch.int32, device="cpu"
                    )
                delattr(m, "scale")
                delattr(m, "zp")
            else:
                self.layer_config[n]["data_type"] = "float"
                if self.amp_dtype == torch.bfloat16:
                    self.layer_config[n]["data_type"] = "bfloat"
                self.layer_config[n]["bits"] = 32
                self.layer_config[n]["group_size"] = None
                self.layer_config[n]["sym"] = None

    def quant_layers(self, layer_names, layer_inputs):
        """Quantizes specified layers based on inputs and configuration.

        Args:
            layer_names (list): List of layer names to quantize.
            layer_inputs (dict): Dictionary mapping layer names to input data.

        Returns:
            None
        """
        ##TODO currently we take all the layers outside blocks as post block layers which is not optimal
        if len(layer_names) == 0:
            return
        q_layer_inputs = None
        if self.enable_quanted_input:
            q_layer_inputs = self.try_cache_inter_data_gpucpu([], self.nsamples, layer_names=layer_names)

        self.model = self.model.to("cpu")
        torch.cuda.empty_cache()
        for layer_name in layer_names:
            layer_input = layer_inputs[layer_name]
            layer_input = to_device(layer_input, self.cache_device)
            q_layer_input = q_layer_inputs[layer_name] if self.enable_quanted_input else None
            q_layer_input = to_device(q_layer_input, self.cache_device)
            self.quant_layer(layer_name, layer_input, q_layer_input, device=self.device)
            for i in range(len(layer_input)):
                layer_input[i] = None
                if q_layer_input is not None:
                    q_layer_input[i] = None
            torch.cuda.empty_cache()

    def set_layerwise_config(self, layer_config):
        """Sets the layer-wise configuration based on the provided layer_config.
           By default, only quantize layers in blocks.

        Args:
        layer_config: The layer configuration.

        Returns:
        None
        """
        layers_in_blocks = get_layer_names_in_block(self.model, self.supported_types)
        keys = ["data_type", "bits", "group_size", "sym", "scale_dtype", "act_bits", "act_group_size", "act_sym",
                "act_dynamic"]
        for n, m in self.model.named_modules():
            if not isinstance(m, tuple(self.supported_types)):
                continue
            ##not set in layer config, so use the default values
            if n not in layer_config.keys() and n in layers_in_blocks:
                layer_config[n] = {}
                for key in keys:
                    layer_config[n][key] = getattr(self, key)
            elif n in layer_config.keys():  ## partly set
                for key in keys:
                    if key not in layer_config[n].keys():
                        layer_config[n][key] = getattr(self, key)
            else:  ##not in layer_config and layers in block,
                layer_config[n] = {}
                for key in keys:
                    layer_config[n][key] = getattr(self, key)
                layer_config[n]["bits"] = 32
                layer_config[n]["act_bits"] = 32

            for key in keys:
                setattr(m, key, layer_config[n][key])


    @torch.no_grad()
    def get_block_outputs(self, block, input_ids, input_others, bs, device, cache_device):
        """Compute the output of a given block of the model for a given input.

        Args:
        block: The block of the model.
        input_ids: The input tensor containing tokenized input ids.
        input_others: A dictionary containing additional input data.
        bs: The batch size for computing the output.
        device: The device for computation.
        cache_device: The device for storing the output.
        batch_dim: The batch dimension of the output tensor.

        Returns:
        The output tensor of the block.
        """

        output = []
        for i in range(0, self.nsamples, bs):
            end_index = min(self.nsamples, i + bs)
            indices = torch.arange(i, end_index).to(torch.long)
            tmp_input_ids, tmp_input_others = sampling_inputs(
                input_ids, input_others, indices, self.seqlen, self.share_attention_mask_flag, self.input_dim
            )
            tmp_output = block_forward(block, tmp_input_ids, tmp_input_others, self.amp, self.amp_dtype, device).to(
                cache_device
            )
            output.extend(list(torch.split(tmp_output, 1, dim=self.input_dim)))
        torch.cuda.empty_cache()

        return output

    @torch.no_grad()
    def calib(self, nsamples, bs):
        """Perform calibration for quantization.

        This method calibrates the model for quantization by processing a specified
        number of samples from the calibration dataset. It ensures that the data is
        properly formatted and feeds it to the model. If the number of samples processed
        is less than the specified number, it logs a warning. If no samples are processed,
        it logs an error and exits.
        Args:
            nsamples (int): The number of samples to use for calibration.
            bs (int): The number of samples to use for calibration
        """

        if isinstance(self.dataset, str):
            dataset = self.dataset.replace(" ", "")  ##remove all whitespaces
            self.dataloader = get_dataloader(
                self.tokenizer,
                self.seqlen,
                dataset,
                self.seed,
                bs,
                self.nsamples,
            )
        else:
            self.dataloader = self.dataset
        total_cnt = 0
        for data in self.dataloader:
            if data is None:
                continue
            if isinstance(data, torch.Tensor):
                input_ids = data.to(self.model.device)
                data_new = input_ids

            elif isinstance(data, str):
                if self.tokenizer is None:
                    logger.error("please provide tokenizer for string input")
                    exit()
                data = self.tokenizer(data, truncation=True, max_length=self.seqlen, return_tensors="pt").data
                data_new = {}
                for key in data.keys():
                    data_new[key] = data[key].to(self.model.device)
                input_ids = data_new["input_ids"]
            else:
                data_new = {}
                for key in data.keys():
                    data_new[key] = data[key].to(self.model.device)
                input_ids = data_new["input_ids"]
            if input_ids.shape[-1] < self.seqlen:
                continue

            try:
                if isinstance(data_new, torch.Tensor):
                    self.model(data_new)
                else:
                    self.model(**data_new)
            except NotImplementedError:
                pass
            except Exception as error:
                logger.error(error)
            total_cnt += input_ids.shape[0]
            if total_cnt >= nsamples:
                break
        if total_cnt == 0:
            logger.error(
                f"no data has been cached, please provide more data with sequence length >={self.seqlen} in the "
                f"dataset or decease the sequence length"
            )
            exit()
        elif total_cnt < nsamples:
            logger.warning(
                f"Insufficient number of samples collected may affect the quantification. "
                f"Valid samples size:{total_cnt}, Target sample size:{nsamples}"
            )

    @torch.no_grad()
    def try_cache_inter_data_gpucpu(self, block_names, nsamples, layer_names=[], last_cache_name=None):
        """Attempts to cache intermediate data on GPU，if failed, then using CPU.

        Args:
            block_names (list): List of block names to cache data for.
            nsamples (int): Number of samples to use for caching.
            layer_names (list, optional): List of layer names to cache data for. Defaults to [].
            last_cache_name (str, optional): Name of the last cache. Defaults to None.

        Returns:
            all_inputs: Cached intermediate data.

        Raises:
            Exception: If caching on GPU fails, switches to CPU and caches there.
        """
        try:
            self.model = self.model.to(self.device)
            all_inputs = self.cache_inter_data(
                block_names, nsamples, layer_names=layer_names, last_cache_name=last_cache_name
            )
            self.model = self.model.to("cpu")
            torch.cuda.empty_cache()
        except:
            logger.info("switch to cpu to cache inputs")
            self.model = self.model.to("cpu")
            torch.cuda.empty_cache()
            all_inputs = self.cache_inter_data(
                block_names, nsamples, layer_names=layer_names, last_cache_name=last_cache_name
            )
        return all_inputs

    @torch.no_grad()
    def cache_inter_data(self, block_names, nsamples, layer_names=[], last_cache_name=None):
        """Save the inputs of block_name for calibration. For layers, we cache both of inputs and output.

        This method temporarily replaces the forward method of the model to capture
        the inputs passing through the specified block. It then calibrates the model
        using a specified number of samples. Finally, it restores the original forward
        method and returns the inputs for the specified block.
        Args:
            block_names (list): The names of the blocks for which inputs are to be saved.
            layer_names (list):The names of the layers for which inputs are to be saved.
            nsamples (int): The number of samples to use for calibration.
            last_cache_name (str, optional): The name of the last layer to be cached,
                                       we could break the forward in this layer to save time

        Returns:
            dict: A dictionary containing the inputs for the specified block.
        """
        self.inputs = {}
        self.to_cached_layers = block_names + layer_names
        tmp_dtype = None
        ## have bug if block name is not the first block
        if (len(block_names) > 1 or len(layer_names) > 0) and self.low_gpu_mem_usage:
            tmp_dtype = self.model.dtype
            self.model = self.model.to(torch.bfloat16) if self.amp else self.model.to(torch.float32)

        self.last_cache_name = last_cache_name
        if last_cache_name is None and len(block_names) + len(layer_names) == 1:
            self.last_cache_name = block_names[0] if len(block_names) == 1 else layer_names[0]
        calib_bs = self.train_bs
        self.hook_handles = []
        self._replace_forward()
        self.calib(nsamples, calib_bs)
        self._recover_forward()
        res = self.inputs
        del self.last_cache_name
        del self.to_cached_layers
        if tmp_dtype is not None:
            self.model = self.model.to(tmp_dtype)

        return res

    @torch.no_grad()
    def get_block_forward_func(self, name):
        """Gets the forward function.

        Args:
            name (str): The name of the function.
        Returns:
            function: The forward function.
        """

        def forward(m, hidden_states, *positional_args, **kwargs):
            """Rewrite forward function, process and collect input data.

            Args:
                hidden_states (torch.Tensor): The hidden states tensor.
                *positional_args: Variable number of positional arguments.
                **kwargs: Variable number of keyword arguments.

            Returns:
                NotImplementedError: Getting the first layer inputs and then raise the error to save runtime.
            """
            if self.share_attention_mask_flag is None:
                self.input_dim = check_hidden_state_dim(self.model, positional_args)
                self.share_attention_mask_flag = check_share_attention_mask(self.model, hidden_states, **kwargs)
            if name in self.inputs:
                self.inputs[name]["input_ids"].extend(list(torch.split(hidden_states.to("cpu"), 1, dim=self.input_dim)))
            else:
                self.inputs[name] = {}
                self.inputs[name]["input_ids"] = list(torch.split(hidden_states.to("cpu"), 1, dim=self.input_dim))

            if "positional_inputs" not in self.inputs[name]:
                self.inputs[name]["positional_inputs"] = []
            for idx, item in enumerate(positional_args):
                self.inputs[name]["positional_inputs"] = to_device(positional_args)

            for key in kwargs.keys():
                if isinstance(kwargs[key], torch.Tensor) or isinstance(kwargs[key], list) \
                        or (key == "alibi") or (key == "attention_mask"):
                    if "attention_mask" in key:
                        if key not in self.inputs[name].keys():
                            self.inputs[name][key] = None
                        if kwargs[key] is not None:
                            if (not self.share_attention_mask_flag) and self.inputs[name][key] is not None:
                                self.inputs[name][key].extend(list(torch.split(kwargs[key].to("cpu"), 1, dim=0)))
                            else:
                                self.inputs[name][key] = list(torch.split(kwargs[key].to("cpu"), 1, dim=0))
                    elif "alibi" in key:
                        if key not in self.inputs[name].keys():
                            self.inputs[name][key] = None
                        if isinstance(kwargs[key], torch.Tensor):
                            alibi = kwargs[key]
                            batch = kwargs["attention_mask"].shape[0]
                            alibi = alibi.reshape(batch, -1, alibi.shape[1], alibi.shape[2])
                            if (not self.share_attention_mask_flag) and self.inputs[name][key] is not None:
                                self.inputs[name][key].extend(list(torch.split(alibi.to("cpu"), 1, dim=0)))
                            else:
                                self.inputs[name][key] = list(torch.split(alibi.to("cpu"), 1, dim=0))
                    elif key not in self.inputs[name].keys():
                        self.inputs[name][key] = to_device(kwargs[key], device=torch.device("cpu"))
            if name == self.last_cache_name:
                raise NotImplementedError
            else:
                return m.orig_forward(hidden_states, *positional_args, **kwargs)

        return forward

    @torch.no_grad()
    def _get_cache_data_hook_for_layer(self, name):
        """A forward hook to save input max of a module
        :param name: the module name
        :return: A hook function."""

        def cache_input_hook(module, inputs, outputs):
            input = inputs
            if isinstance(inputs, tuple) or isinstance(input, list):
                input = inputs[0]
            if name in self.inputs:
                self.inputs[name].extend(list(torch.split(input.to("cpu"), 1, dim=0)))
            else:
                self.inputs[name] = list(torch.split(input.to("cpu"), 1, dim=0))

        return cache_input_hook

    def _recover_forward(self):
        """Recovers the forward function."""
        for n, m in self.model.named_modules():
            if hasattr(m, "orig_forward"):
                m.forward = m.orig_forward
                delattr(m, "orig_forward")
        for hook_handle in self.hook_handles:
            hook_handle.remove()
        self.hook_handles = []

    def _replace_forward(self):
        """Replaces the forward function."""
        from functools import partial

        for n, m in self.model.named_modules():
            if n in self.to_cached_layers and not isinstance(m, tuple(self.supported_types)):  ##block
                m.orig_forward = m.forward
                m.forward = partial(self.get_block_forward_func(n), m)
            elif n in self.to_cached_layers:  ##linear layer or conv1d layer
                hook_func = self._get_cache_data_hook_for_layer(n)
                hook_handle = m.register_forward_hook(hook_func)
                self.hook_handles.append(hook_handle)

    def quant_layer(self, layer_name, inputs, q_inputs=None, device=torch.device("cpu")):
        """Quantize a specific layer of the model using the provided inputs.

        Args:
            layer_name (str): The name of the layer to quantize.
            inputs (torch.Tensor): Input data for quantization.
            q_inputs (torch.Tensor, optional): Quantized input data. Defaults to None.
            device (torch.device, optional): The device to use for quantization. Defaults to torch.device("cpu").

        Returns:
            None
        """
        logger.info(f"quantizing layer {layer_name}")
        layer = get_module(self.model, layer_name)
        layer = layer.to(device)
        for i in range(len(inputs)):
            inputs[i] = inputs[i].to(layer.weight.dtype)
            if q_inputs is not None:
                q_inputs[i] = q_inputs[i].to(layer.weight.dtype)

        wrapper_linear = WrapperLinear(layer, self.enable_minmax_tuning).to(device)
        round_params = []
        minmax_params = []
        round_params.append(wrapper_linear.value)
        minmax_params.append(wrapper_linear.min_scale)
        minmax_params.append(wrapper_linear.max_scale)
        if self.enable_minmax_tuning:
            optimizer = self.optimizer(
                [{"params": round_params}, {"params": minmax_params, "lr": self.minmax_lr}], lr=self.lr, weight_decay=0
            )
        else:
            optimizer = self.optimizer(round_params, lr=self.lr, weight_decay=0)

        if self.lr_scheduler is None:
            lr_schedule = torch.optim.lr_scheduler.LinearLR(
                optimizer, start_factor=1.0, end_factor=0.0, total_iters=self.iters, verbose=False
            )
        else:
            lr_schedule = copy.deepcopy(self.lr_scheduler)
        nsamples = len(inputs)
        last_best_iter = 0
        best_loss = torch.finfo(torch.float).max
        mse_loss = torch.nn.MSELoss().to(device)
        scaler = self.get_scaler()  # pylint: disable=assignment-from-none
        init_loss = None
        best_v, best_min_scale, best_max_scale = torch.tensor(0), torch.tensor(1.0), torch.tensor(1.0)
        gradient_accumulate_steps = self.train_bs  ##Force to low gpu
        train_bs = 1  ##Force to low gpu
        pick_samples = train_bs * gradient_accumulate_steps

        if self.sampler != "rand":
            whole_indices = torch.randperm(nsamples)[:pick_samples]
        for i in range(self.iters):
            total_loss = 0
            if self.sampler == "rand":
                whole_indices = torch.randperm(nsamples)[:pick_samples]
            for tmp_step in range(gradient_accumulate_steps):
                indices = whole_indices[tmp_step * train_bs: (tmp_step + 1) * train_bs]
                if q_inputs is not None:
                    current_input = [q_inputs[i] for i in indices]
                    current_input = torch.cat(current_input, dim=0).to(device)
                    org_input = [inputs[i] for i in indices]
                    org_input = torch.cat(org_input, dim=0).to(device)
                else:
                    current_input = [inputs[i] for i in indices]
                    current_input = torch.cat(current_input, dim=0).to(device)
                    org_input = current_input
                with torch.no_grad():
                    current_output = layer(org_input)

                if self.amp:
                    with autocast(device_type=device.split(":")[0], dtype=self.amp_dtype):
                        output_q = wrapper_linear(current_input)  # pylint: disable=not-callable
                        loss = mse_loss(output_q, current_output)  # pylint: disable=not-callable
                else:
                    output_q = wrapper_linear(current_input)  # pylint: disable=not-callable
                    loss = mse_loss(  # pylint: disable=not-callable
                        output_q.to(torch.float32), current_output.to(torch.float32)
                    )
                total_loss += loss.item() / gradient_accumulate_steps

                self.scale_loss_and_backward(scaler, loss)
            if i == 0:
                init_loss = total_loss

            if total_loss < best_loss:
                best_loss = total_loss
                if not self.not_use_best_mse:
                    best_v = copy.deepcopy(wrapper_linear.value.data)
                    best_min_scale = copy.deepcopy(torch.clamp(wrapper_linear.min_scale.data, 0, 1.0))
                    best_max_scale = copy.deepcopy(torch.clamp(wrapper_linear.max_scale.data, 0, 1.0))

                    last_best_iter = i
            if self.not_use_best_mse and i == self.iters - 1:
                best_v = copy.deepcopy(wrapper_linear.value.data)
                best_min_scale = copy.deepcopy(torch.clamp(wrapper_linear.min_scale.data, 0, 1.0))
                best_max_scale = copy.deepcopy(torch.clamp(wrapper_linear.max_scale.data, 0, 1.0))

            if not self.not_use_best_mse:
                if self.dynamic_max_gap > 0 and i - last_best_iter >= self.dynamic_max_gap:
                    break
            self.step(scaler, optimizer, lr_schedule)

        last_loss = total_loss
        best_iter = self.iters
        if not self.not_use_best_mse:
            last_loss = best_loss
            best_iter = last_best_iter
        with torch.no_grad():
            unwrapper_layer(self.model, wrapper_linear, layer_name, best_v, best_min_scale, best_max_scale)
        dump_info = f"quantized {layer_name},  loss iter 0: {init_loss:.6f} -> iter {best_iter}: {last_loss:.6f}"
        logger.info(dump_info)

    def quant_block(self, block, input_ids, input_others, q_input=None, device=torch.device("cpu"), algo=utils.AlgoEnum.Rounding):
        """Quantize the weights of a given block of the model.

        Args:
        block: The block of the model to be quantized.
        input_ids: The input tensor containing tokenized input ids.
        input_others: A dictionary containing additional input data.
        q_input: The quantized input tensor.
        device: The device for quantization.

        Returns:
        Tuple: (q_outputs, output) if self.enable_quanted_input is True, else (None, output)
        """
        logger.info(f">>>>> Start to quant block with algo: {algo}")

        output = self.get_block_outputs(block, input_ids, input_others, self.train_bs * self.infer_bs_coeff, device,
                                        self.cache_device)

        if q_input is not None:
            input_ids = q_input
        torch.cuda.empty_cache()
    
        quantized_layer_names, unquantized_layer_names = quantizer.wrapper_block_entry(block, self.enable_minmax_tuning, algo=algo)


        trainable_params = []
        # TODO: Refactor code
        if algo == utils.AlgoEnum.Rounding:
            round_params = []
            minmax_params = []
            for n, m in block.named_modules():
                if hasattr(m, "orig_layer"):
                    round_params.append(m.value)
                    minmax_params.append(m.min_scale)
                    minmax_params.append(m.max_scale)
            if self.enable_minmax_tuning:
                minmax_params = [{"params": round_params}, {"params": minmax_params, "lr": self.minmax_lr}]
                trainable_params += minmax_params
            else:
                trainable_params.append({"params":round_params})

        elif algo == utils.AlgoEnum.TEQ:
            from auto_round import teq
            teq_params_lst = teq.get_scale_param_from_block(block)
            trainable_params.append({"params": teq_params_lst})
        else:
            raise NotImplementedError(f"Unsupported algo: {algo}")
        
        optimizer = self.optimizer(params=trainable_params, lr=self.lr, weight_decay=0)

        if algo == utils.AlgoEnum.Rounding and len(round_params) + len(minmax_params) <= 0:
            dump_info = (
                f"quantized {len(quantized_layer_names)}/{(len(quantized_layer_names) + len(unquantized_layer_names))} "
                f"layers in the block"
            )
            logger.info(dump_info)
            return output, output

        if self.lr_scheduler is None:
            lr_schedule = torch.optim.lr_scheduler.LinearLR(
                optimizer, start_factor=1.0, end_factor=0.0, total_iters=self.iters, verbose=False
            )
        else:
            lr_schedule = copy.deepcopy(self.lr_scheduler)

        pick_samples = self.train_bs * self.gradient_accumulate_steps
        nsamples = len(input_ids)
        if self.sampler != "rand":
            whole_indices = torch.randperm(nsamples)[:pick_samples]
        last_best_iter = 0
        best_loss = torch.finfo(torch.float).max
        mse_loss = torch.nn.MSELoss().to(device)
        scaler = self.get_scaler()  # pylint: disable=assignment-from-none
        init_loss = None
        best_v, best_min_scale, best_max_scale = torch.tensor(0), torch.tensor(1.0), torch.tensor(1.0)
        best_teq_weight_scales = None
        for i in range(self.iters):
            total_loss = 0
            if self.sampler == "rand":
                whole_indices = torch.randperm(nsamples)[:pick_samples]
            for tmp_step in range(self.gradient_accumulate_steps):
                indices = whole_indices[tmp_step * self.train_bs: (tmp_step + 1) * self.train_bs]
                current_input_ids, current_input_others = sampling_inputs(
                    input_ids,
                    input_others,
                    indices,
                    seqlen=self.seqlen,
                    share_attention_mask_flag=self.share_attention_mask_flag,
                    input_dim=self.input_dim,
                )

                current_output = [output[i] for i in indices]
                current_output = torch.cat(current_output, dim=self.input_dim)

                current_output = to_device(current_output, device)

                output_q = block_forward(
                    block, current_input_ids, current_input_others, self.amp, self.amp_dtype, device
                )
                if self.amp:
                    with autocast(device_type=device.split(":")[0], dtype=self.amp_dtype):
                        loss = mse_loss(output_q, current_output)  # pylint: disable=not-callable
                else:
                    loss = mse_loss(  # pylint: disable=not-callable
                        output_q.to(torch.float32), current_output.to(torch.float32)
                    )

                total_loss += loss.item() / self.gradient_accumulate_steps
                self.scale_loss_and_backward(scaler, loss)
            if i == 0:
                init_loss = total_loss
                

            if total_loss < best_loss:
                best_loss = total_loss
                if not self.not_use_best_mse:
                    # print(f"get better result at iter {i}, the loss is {total_loss}", flush=True)
                    if algo == utils.AlgoEnum.Rounding:
                        best_v = collect_round_v(block)
                        best_min_scale, best_max_scale = collect_minmax_scale(block)
                    elif algo == utils.AlgoEnum.TEQ:
                        best_teq_weight_scales = None
                        best_teq_weight_scales = collect_weight_scale(block)
                    last_best_iter = i
                    logger.info(f"get better result at iter {i}, the loss is {total_loss}")
            
            if self.not_use_best_mse and i == self.iters - 1:
                if algo == utils.AlgoEnum.Rounding:
                    best_v = collect_round_v(block)
                    best_min_scale, best_max_scale = collect_minmax_scale(block)
                elif algo == utils.AlgoEnum.TEQ:
                    best_teq_weight_scales = None
                    best_teq_weight_scales = collect_weight_scale(block)
                logger.info(f"get better result at last iter {i}, the loss is {total_loss}")

            if not self.not_use_best_mse:
                if self.dynamic_max_gap > 0 and i - last_best_iter >= self.dynamic_max_gap:
                    break

            # Call step before update the scales/best_v
            self.step(scaler, optimizer, lr_schedule)
            
        last_loss = total_loss
        best_iter = self.iters
        if not self.not_use_best_mse:
            last_loss = best_loss
            best_iter = last_best_iter
        dump_info = (
            f"quantized {len(quantized_layer_names)}/{(len(quantized_layer_names) + len(unquantized_layer_names))} "
            f"layers in the block, loss iter 0: {init_loss:.6f} -> iter {best_iter}: {last_loss:.6f}"
        )
        logger.info(dump_info)
        if len(unquantized_layer_names) != 0:
            logger.info(f"{unquantized_layer_names} have not been quantized")
        with torch.no_grad():
            quantizer.unwrapper_block_entry(algo, block, best_v, best_min_scale, best_max_scale, best_teq_weight_scales)
        if self.enable_quanted_input:
            q_outputs = self.get_block_outputs(
                block, input_ids, input_others, self.train_bs * self.infer_bs_coeff, device,
                cache_device=self.cache_device
            )
            for i in range(len(input_ids)):
                input_ids[i] = None
            torch.cuda.empty_cache()

            return q_outputs, output

        else:
            for i in range(len(input_ids)):
                input_ids[i] = None
            torch.cuda.empty_cache()
            return None, output

    def quant_blocks(
            self,
            model: torch.nn.Module,
            inputs,
            block_names,
            nblocks=1,
            device=torch.device("cpu"),
    ):
        """Quantize and dequantize the weights of the specified blocks in the model.
        
        The overall quantization process:
        block_input = get_input_of_the_first_block(...)
        for block in block_list:
            for algo in algo_list:
                block, block_input = quant_block(algo, block, block_input)


        Args:
        model: The PyTorch model to be quantized.
        inputs: The input data for quantization.
        block_names: The names of the blocks to be quantized and dequantized.
        nblocks: The number of blocks to quantize and dequantize.
        device: The device for quantization and dequantization.

        Returns:
        None
        """
        q_input = None
        torch.cuda.empty_cache()
        for n, m in model.named_parameters():
            m.requires_grad_(False)
        input_ids = inputs["input_ids"]
        inputs.pop("input_ids", None)
        input_others = inputs
        torch.cuda.empty_cache()
        input_ids = to_device(input_ids, self.cache_device)
        input_others = to_device(input_others, self.cache_device)
        ## as in calibration phase, we may use bf16 for calibration due to low_gpu_memory usage
        tmp_dtype = self.amp_dtype if self.amp else torch.float32
        for i in range(len(input_ids)):
            input_ids[i] = input_ids[i].to(tmp_dtype)

        for key in input_others.keys():
            if isinstance(input_others[key], torch.Tensor) and (
                    input_others[key].dtype == torch.float16 or input_others[key].dtype == torch.bfloat16
            ):
                input_others[key] = input_others[key].to(tmp_dtype)
            elif isinstance(input_others[key], list):
                for i in range(len(input_others[key])):
                    input_others[key][i].to(tmp_dtype)

        for i in range(0, len(block_names), nblocks):
            if nblocks == 1:
                n = block_names[i]
                logger.info(f"quantizing {i + 1}/{len(block_names)}, {n}")
                m = get_module(model, n)
            else:
                names = block_names[i: i + nblocks]
                logger.info(names)
                modules = [get_module(model, n) for n in names]
                m = WrapperMultiblock(modules)

            m = m.to(device)

            algo_lst = [utils.AlgoEnum.Rounding, utils.AlgoEnum.TEQ] if self.enable_teq else [utils.AlgoEnum.Rounding]
            logger.info(f"Apply quantization for block {n} with algos: {algo_lst}")
            
            for algo in algo_lst:
                q_input, input_ids = self.quant_block(
                    m,
                    input_ids,
                    input_others,
                    q_input=q_input,
                    device=device,
                    algo=algo,
                )
            m = m.to("cpu")
            torch.cuda.empty_cache()

        del q_input
        del input_ids
        del input_others
        del inputs

        torch.cuda.empty_cache()

    def save_quantized(self, output_dir=None, format="auto_gptq", inplace=True, **kwargs):
        """Save the quantized model to the specified output directory in the specified format.

        Args:
            output_dir (str, optional): The directory to save the quantized model. Defaults to None.
            format (str, optional): The format in which to save the model. Defaults to "auto_gptq".
            inplace (bool, optional): Whether to modify the model in place. Defaults to True.
            **kwargs: Additional keyword arguments specific to the export format.

        Returns:
            object: The compressed model object.
        """
        if not self.quantized:
            logger.warning("please run autoround.quantize first")
            return
        if format == "fake" or format == "qdq" or self.act_bits <= 8:  ##TODO fix act quantizaiton later
            self.model = self.model.to("cpu")
            self.model.save_pretrained(output_dir)
            if self.tokenizer is not None:
                self.tokenizer.save_pretrained(output_dir)
            return

        from auto_round.export import EXPORT_FORMAT
        backend = format
        format = format.split(":")[0]
        if format not in EXPORT_FORMAT:
            logger.error(f"export format only supports {EXPORT_FORMAT.keys()}")
            exit()
        save_quantized_as_format = EXPORT_FORMAT.get(format)
        serialization_keys = [
            "bits",
            "group_size",
            "sym",
            "data_type",
            "enable_quanted_input",
            "enable_minmax_tuning",
            "data_type",
            "seqlen",
            "train_bs",
            "scale_dtype",
            "lr",
            "minmax_lr",
            "gradient_accumulate_steps",
            "iters",
            "amp",
            "nsamples",
            "low_gpu_mem_usage",
        ]
        if isinstance(self.dataset, str):
            serialization_keys.append("dataset")
        serialization_dict = {}
        for key in serialization_keys:
            serialization_dict[key] = getattr(self, key)
        from .version import __version__

        serialization_dict["autoround_version"] = __version__
        if "scale_dtype" in serialization_dict.keys():
            serialization_dict["scale_dtype"] = str(serialization_dict["scale_dtype"])

        compressed_model = save_quantized_as_format(  ##TODO refine the code
            output_dir,
            model=self.model,
            layer_config=self.layer_config,
            inplace=inplace,
            bits=self.bits,
            group_size=self.group_size,
            sym=self.sym,
            iters=self.iters,
            lr=self.lr,
            minmax_lr=self.minmax_lr,
            enable_minmax_tuning=self.enable_minmax_tuning,
            enable_quanted_input=self.enable_quanted_input,
            scale_dtype=self.scale_dtype,
            tokenizer=self.tokenizer,
            supported_types=self.supported_types,
            data_type=self.data_type,
            serialization_dict=serialization_dict,
            backend=backend,
            **kwargs
        )
        return compressed_model

    def get_quantized_layer_names_outside_blocks(self):
        """Gets the names of quantized layers outside blocks in the model.

        Returns:
            list: List of layer names outside blocks.
        """
        if self.layer_config is None or len(self.layer_config) == 0:
            return []

        layer_names = []
        all_layers_in_block = get_layer_names_in_block(self.model, self.supported_types)

        for key in self.layer_config.keys():
            if key in all_layers_in_block:
                continue
            layer = get_module(self.model, key)
            if layer is None:
                logger.error(f"could not find layer {key} in the model, exit...")
                exit()
            if isinstance(layer, tuple(self.supported_types)) and check_to_quantized(self.layer_config[key]):
                layer_names.append(key)

        return layer_names

    def set_amp_dtype(self):
        self.amp_dtype = torch.float16
        if self.model.dtype != torch.float32:
            self.amp_dtype = self.model.dtype
        if self.device == "cpu" or "hpu" in self.device:
            self.amp_dtype = torch.bfloat16
        if self.amp:
            if self.device == "cpu" and not CpuInfo().bf16:
                self.amp = False
                self.amp_dtype = torch.float32
                self.model = self.model.to(torch.float32)
                logger.warning(
                    f"amp is set to FALSE as the current {self.device} device does not support the 'bf16' data type."
                )
            else:
                self.model = self.model.to(self.amp_dtype)
        else:
            self.amp_dtype = torch.float32
            self.model = self.model.to(torch.float32)

    def get_optimizer(self, optimizer):
        """Returns the specified optimizer. In SignRound, we fix the optimizer.

        Args:
        optimizer: The optimizer to be used.

        Returns:
        The specified optimizer.
        """
        from auto_round.sign_sgd import SignSGD

        return SignSGD

    def get_scaler(self):
        """Returns scaler, in SignRound, no need to use scaler."""
        return None

    def scale_loss_and_backward(self, scaler, loss):
        """Scales the loss and performs backward pass.

        Args:
        scaler: The scaler to be used.
        loss: The loss to be scaled.

        Returns:
        The scaled loss.
        """
        scale_loss = loss * 1000
        scale_loss.backward()
        if is_optimum_habana_available():
            htcore.mark_step()
        return scale_loss

    def step(self, scaler, optimizer, lr_schedule):
        """Performs a step in the optimization process.

        Args:
        scaler: The scaler to be used.
        optimizer: The optimizer for the step.
        lr_schedule: The learning rate schedule.

        Returns:
        None
        """
        optimizer.step()
        # for hpu
        if is_optimum_habana_available():
            htcore.mark_step()
        optimizer.zero_grad()
        lr_schedule.step()


class AutoOPTRound(AutoRound):
    """Class for automatic rounding-based quantization with optimizers like adamw of a PyTorch model.

    Args:
        model: The PyTorch model to be quantized.
        tokenizer: An optional tokenizer for processing input data.
        bits (int): Number of bits for quantization (default is 4).
        group_size (int): Size of the quantization group (default is 128).
        sym (bool): Whether sym to be used (default is False).
        layer_config (dict): Configuration for weight quantization (default is an empty dictionary).
        enable_full_range (bool): Whether to enable full range quantization (default is False).
        batch_size (int): Batch size for training (default is 8).
        amp (bool): Whether to use automatic mixed precision (default is True).
        device: The device to be used for training (default is "auto").
        lr_scheduler: The learning rate scheduler to be used.
        dataset: The default dataset name (default is "NeelNanda/pile-10k").
        enable_quanted_input (bool): Whether to use quantized input data (default is True).
        enable_minmax_tuning (bool): Whether to enable min-max tuning (default is True).
        lr (float): The learning rate (default is 0.005).
        minmax_lr (float): The learning rate for min-max tuning (default is None).
        low_gpu_mem_usage (bool): Whether to use low GPU memory (default is False).
        iters (int): Number of iterations (default is 200).
        seqlen (int): Length of the sequence.
        nsamples (int): Number of samples (default is 128).
        sampler (str): The sampling method (default is "rand").
        seed (int): The random seed (default is 42).
        nblocks (int): Number of blocks (default is 1).
        gradient_accumulate_steps (int): Number of gradient accumulation steps (default is 1).
        not_use_best_mse (bool): Whether to use mean squared error (default is False).
        dynamic_max_gap (int): The dynamic maximum gap (default is -1).
        data_type (str): The data type to be used (default is "int").
        scale_dtype (str): The data type of quantization scale to be used (default is "float16"), different kernels
                           have different choices.
        act_bits (int): Number of bits for activation quantization. Default is 32.
        act_group_size (int): Group size for activation quantization. Default is None.
        act_sym (bool): Whether to use symmetric activation quantization. Default is None.
        act_dynamic (bool): Whether to use dynamic activation quantization. Default is True.

        **kwargs: Additional keyword arguments.

    Returns:
        The quantized model.
    """

    def __init__(
            self,
            model,
            tokenizer=None,
            bits: int = 4,
            group_size: int = 128,
            sym: bool = False,
            layer_config: dict = {},
            enable_full_range: bool = False,
            batch_size: int = 8,
            amp: bool = True,
            device=None,
            lr_scheduler=None,
            dataset: Union[str, list, tuple, torch.utils.data.DataLoader] = "NeelNanda/pile-10k",
            enable_quanted_input: bool = True,
            enable_minmax_tuning: bool = True,
            lr: float = None,
            minmax_lr: float = None,
            low_gpu_mem_usage: bool = False,
            iters: int = 200,
            seqlen: int = 2048,
            nsamples: int = 128,
            sampler: str = "rand",
            seed: int = 42,
            nblocks: int = 1,
            gradient_accumulate_steps: int = 1,
            not_use_best_mse: bool = False,
            dynamic_max_gap: int = -1,
            data_type: str = "int",
            scale_dtype: str = "fp16",
            act_bits: int = 32,
            act_group_size: int = None,
            act_sym: bool = None,
            act_dynamic: bool = True,
            optimizer="AdamW",
            **kwargs,
    ):
        super(AutoOPTRound, self).__init__(
            model,
            tokenizer,
            bits,
            group_size,
            sym,
            layer_config,
            enable_full_range,
            batch_size,
            amp,
            device,
            lr_scheduler,
            dataset,
            enable_quanted_input,
            enable_minmax_tuning,
            lr,
            minmax_lr,
            low_gpu_mem_usage,
            iters,
            seqlen,
            nsamples,
            sampler,
            seed,
            nblocks,
            gradient_accumulate_steps,
            not_use_best_mse,
            dynamic_max_gap,
            data_type,
            scale_dtype,
            act_bits,
            act_group_size,
            act_sym,
            act_dynamic,
            **kwargs,
        )

        self.optimizer = self.get_optimizer(optimizer)

    def get_optimizer(self, optimizer):
        if optimizer is None:
            optimizer = torch.optim.AdamW
        elif isinstance(optimizer, str):
            optimizer = getattr(torch.optim, optimizer)
        else:
            optimizer = optimizer
        return optimizer

    def get_scaler(self):
        scaler = None
        if self.amp and not check_is_cpu(self.device):
            from torch.cuda.amp import GradScaler

            scaler = GradScaler(init_scale=1024, growth_interval=100000)
        return scaler

    def scale_loss_and_backward(self, scaler, loss):
        if scaler is not None:
            loss = scaler.scale(loss)

        loss.backward()
        if is_optimum_habana_available():
            htcore.mark_step()
        return loss

    def step(self, scaler, optimizer, lr_schedule):
        if scaler is not None:
            scaler.step(optimizer)
            optimizer.zero_grad()
            lr_schedule.step()
            scaler.update()
        else:
            optimizer.step()
            optimizer.zero_grad()
            lr_schedule.step()
        if is_optimum_habana_available():
            htcore.mark_step()


class AutoAdamRound(AutoOPTRound):
    """Class for automatic rounding-based quantization with optimizers like adamw of a PyTorch model.
    The default lr has been changed.

    Args:
        model: The PyTorch model to be quantized.
        tokenizer: An optional tokenizer for processing input data.
        bits (int): Number of bits for quantization (default is 4).
        group_size (int): Size of the quantization group (default is 128).
        sym (str): Whether symmetric quantization to be used (default is False).
        layer_config (dict): Configuration for weight quantization (default is an empty dictionary).
        enable_full_range (bool): Whether to enable full range quantization (default is False).
        batch_size (int): Batch size for training (default is 8).
        amp (bool): Whether to use automatic mixed precision (default is True).
        device: The device to be used for training (default is "auto").
        lr_scheduler: The learning rate scheduler to be used.
        dataset (Union[str, list, tuple, torch.utils.data.DataLoader]):
                The default dataset name (default is "NeelNanda/pile-10k").
        enable_quanted_input (bool): Whether to use quantized input data (default is True).
        enable_minmax_tuning (bool): Whether to enable min-max tuning (default is True).
        lr (float): The learning rate (default is 0.005).
        minmax_lr (float): The learning rate for min-max tuning (default is None).
        low_gpu_mem_usage (bool): Whether to use low GPU memory (default is False).
        iters (int): Number of iterations (default is 200).
        seqlen (int): Length of the sequence.
        nsamples (int): Number of samples (default is 128).
        sampler (str): The sampling method (default is "rand").
        seed (int): The random seed (default is 42).
        nblocks (int): Number of blocks (default is 1).
        gradient_accumulate_steps (int): Number of gradient accumulation steps (default is 1).
        not_use_best_mse (bool): Whether to use mean squared error (default is False).
        dynamic_max_gap (int): The dynamic maximum gap (default is -1).
        data_type (str): The data type to be used (default is "int").
        optimizer: string or object
        scale_dtype (str): The data type of quantization scale to be used (default is "float16"), different kernels
                           have different choices.
        act_bits (int): Number of bits for activation quantization. Default is 32.
        act_group_size (int): Group size for activation quantization. Default is None.
        act_sym (bool): Whether to use symmetric activation quantization. Default is None.
        act_dynamic (bool): Whether to use dynamic activation quantization. Default is True.

    Returns:
        The quantized model.
    """

    def __init__(
            self,
            model,
            tokenizer=None,
            bits: int = 4,
            group_size: int = 128,
            sym: bool = False,
            layer_config: dict = {},
            enable_full_range: bool = False,
            batch_size: int = 8,
            amp: bool = True,
            device=None,
            lr_scheduler=None,
            dataset: Union[str, list, tuple, torch.utils.data.DataLoader] = "NeelNanda/pile-10k",
            enable_quanted_input: bool = True,
            enable_minmax_tuning: bool = True,
            lr: float = None,
            minmax_lr: float = None,
            low_gpu_mem_usage: bool = False,
            iters: int = 200,
            seqlen: int = 2048,
            nsamples: int = 128,
            sampler: str = "rand",
            seed: int = 42,
            nblocks: int = 1,
            gradient_accumulate_steps: int = 1,
            not_use_best_mse: bool = False,
            dynamic_max_gap: int = -1,
            data_type: str = "int",
            scale_dtype: str = "fp16",
            act_bits: int = 32,
            act_group_size: int = None,
            act_sym: bool = None,
            act_dynamic: bool = True,
            optimizer="AdamW",
            **kwargs,
    ):
        super(AutoAdamRound, self).__init__(
            model,
            tokenizer,
            bits,
            group_size,
            sym,
            layer_config,
            enable_full_range,
            batch_size,
            amp,
            device,
            lr_scheduler,
            dataset,
            enable_quanted_input,
            enable_minmax_tuning,
            lr,
            minmax_lr,
            low_gpu_mem_usage,
            iters,
            seqlen,
            nsamples,
            sampler,
            seed,
            nblocks,
            gradient_accumulate_steps,
            not_use_best_mse,
            dynamic_max_gap,
            data_type,
            scale_dtype,
            act_bits,
            act_group_size,
            act_sym,
            act_dynamic,
            optimizer,
            **kwargs,
        )<|MERGE_RESOLUTION|>--- conflicted
+++ resolved
@@ -99,14 +99,11 @@
         data_type (str): The data type to be used (default is "int").
         scale_dtype (str): The data type of quantization scale to be used (default is "float16"), different kernels
                            have different choices.
-<<<<<<< HEAD
-        enable_teq (bool): Whether to enable weight TEQ(Trainable Equivalent Transformation) (default is False).
-=======
         act_bits (int): Number of bits for activation quantization. Default is 32.
         act_group_size (int): Group size for activation quantization. Default is None.
         act_sym (bool): Whether to use symmetric activation quantization. Default is None.
         act_dynamic (bool): Whether to use dynamic activation quantization. Default is True.
->>>>>>> 0126180f
+        enable_teq (bool): Whether to enable weight TEQ(Trainable Equivalent Transformation) (default is False).
 
     Returns:
         The quantized model.
@@ -142,14 +139,11 @@
             dynamic_max_gap: int = -1,
             data_type: str = "int",
             scale_dtype: str = "fp16",
-<<<<<<< HEAD
-            enable_teq: bool = False,
-=======
             act_bits: int = 32,
             act_group_size: int = None,
             act_sym: bool = None,
             act_dynamic: bool = True,
->>>>>>> 0126180f
+            enable_teq: bool = False,
             **kwargs,
     ):
         self.quantized = False
@@ -202,7 +196,6 @@
         self.set_layerwise_config(self.layer_config)
         torch.set_printoptions(precision=3, sci_mode=True)
         self.check_configs()
-<<<<<<< HEAD
         serialization_keys = [
             "bits",
             "group_size",
@@ -233,9 +226,7 @@
         if "scale_dtype" in self.serialization_dict.keys():
             self.serialization_dict["scale_dtype"] = str(self.serialization_dict["scale_dtype"])
         
-=======
         logger.info(f"using {self.model.dtype} for quantization tuning")
->>>>>>> 0126180f
         if is_optimum_habana_available():
             logger.info("Optimum Habana is available, import htcore explicitly.")
             import habana_frameworks.torch.core as htcore  # pylint: disable=E0401
@@ -318,14 +309,10 @@
         unquantized_layers = []
         for n, m in self.model.named_modules():
             if isinstance(m, tuple(self.supported_types)):
-<<<<<<< HEAD
                 # For teq, replace `Linear` with `MulLinear`, and remove the suffix of the layer name.
                 if self.enable_teq and n.endswith("linear"):
                     n = n.replace("." + "linear", "")
-                if self.weight_config[n]["bits"] == 16:
-=======
                 if m.bits > 8:
->>>>>>> 0126180f
                     unquantized_layers.append(n)
                 else:
                     quantized_layers.append(n)
